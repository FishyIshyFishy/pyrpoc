'''
new RPOC GUI/model
goal is to have a fully single-"segment" level editor, both in table and drawing form
i want it to feel like the cellpose GUI, so I have changed to PyQT for this part
tkinter is more familiar, so I will keep that for the main GUIs
'''

import sys
import numpy as np
from PIL import Image, ImageDraw
import cv2
import random
from PyQt5.QtWidgets import (
    QApplication, QMainWindow, QPushButton, QFileDialog,
    QGraphicsView, QGraphicsScene, QGraphicsPixmapItem,
    QVBoxLayout, QWidget, QTableWidget, QTableWidgetItem,
<<<<<<< HEAD
    QHBoxLayout, QCheckBox, QLabel, QMenu, QGraphicsTextItem, QGraphicsDropShadowEffect
=======
    QHBoxLayout, QCheckBox, QLabel, QGraphicsEllipseItem
>>>>>>> aa801249
)
from PyQt5.QtGui import QPixmap, QPainterPath, QPen, QBrush, QPainter, QFont, QColor
from PyQt5.QtCore import Qt, QPointF, QRectF, QPoint, QVariant, QPoint


class ImageViewer(QGraphicsView):
    def __init__(self, scene, roi_table):
        super().__init__(scene)
        self.setRenderHints(self.renderHints() | QPainter.Antialiasing)
        self.roi_table = roi_table

        self.setMouseTracking(True)
        self.setDragMode(QGraphicsView.NoDrag)
        self.live_path_item = None

        self._zoom = 0
        self._empty = True
        self._scene = scene

        self.drawing = False
        self.current_path = None
        self.temp_path_item = None
        self.current_points = []
        self.show_rois = True
        self.show_labels = True  # toggled by N
        self.roi_items = []      # list of QGraphicsPathItem
        self.roi_label_items = []# parallel list of QGraphicsTextItem
        self.path_pen = QPen(Qt.red, 2, Qt.SolidLine, Qt.RoundCap, Qt.RoundJoin)
        self.roi_opacity = 0.4

<<<<<<< HEAD
    def wheelEvent(self, event):
        zoom_in_factor = 1.25
        zoom_out_factor = 0.8

        if event.angleDelta().y() > 0:
            zoom_factor = zoom_in_factor
            self._zoom += 1
        else:
            zoom_factor = zoom_out_factor
            self._zoom -= 1

        self.scale(zoom_factor, zoom_factor)

    def mousePressEvent(self, event):
        if event.button() == Qt.RightButton:
            if not self.drawing:
                self.drawing = True
                self.current_points = []
                self.current_path = QPainterPath()
                start_pos = self.mapToScene(event.pos())
                self.current_path.moveTo(start_pos)
                self.current_points.append(start_pos)

                if self.live_path_item:
                    self.scene().removeItem(self.live_path_item)
                self.live_path_item = self.scene().addPath(self.current_path, self.path_pen)
            else:
                self.drawing = False
                end_pos = self.mapToScene(event.pos())
                self.current_points.append(end_pos)
                self.current_path.lineTo(end_pos)
                self.current_path.closeSubpath()

                self.scene().removeItem(self.live_path_item)
                self.live_path_item = None

                new_index = len(self.roi_items) + 1
                roi_item = self.scene().addPath(self.current_path)
                color = self.get_random_color()
                roi_item.setPen(QPen(color, 2))
                roi_item.setBrush(QBrush(color))
                roi_item.setOpacity(self.roi_opacity if self.show_rois else 0.0)

                self.roi_items.append(roi_item)

                roi_label = self.create_roi_label(new_index, self.current_points)
                self.roi_label_items.append(roi_label)

                self.add_roi_to_table(new_index, self.current_points)

                # reset path
                self.current_path = None
                self.current_points = []

        elif event.button() == Qt.LeftButton and not self.drawing:
            self.setDragMode(QGraphicsView.ScrollHandDrag)
            self.viewport().setCursor(Qt.ClosedHandCursor)
=======
        self.brush_radius = 3
        self.cursor_brush = QGraphicsEllipseItem(0, 0, self.brush_radius * 2, self.brush_radius * 2)
        self.cursor_brush.setBrush(QBrush(Qt.blue))
        self.cursor_brush.setPen(QPen(Qt.NoPen))
        self.cursor_brush.setZValue(1000)  # Always on top
        self.cursor_brush.setVisible(False)
        self.scene().addItem(self.cursor_brush)

        self.setMouseTracking(True)
        self.add_cursor_brush()

    def mousePressEvent(self, event):
        # the goal here is for a right click to start the drawing
        # then as the cursor is moved, the drawing is done
        # then when right click is pressed again, the drawing is done
        # i want it to be just like cellpose, but maybe better polygon-ing logic?
        if event.button() == Qt.RightButton:
            self.drawing = True
            self.cursor_brush.setVisible(True)
            self.current_points = []
            self.current_path = QPainterPath()

            start_pos = self.mapToScene(event.pos())
            self.current_path.moveTo(start_pos)
            self.current_points.append(start_pos)

            if self.temp_path_item:
                self.scene().removeItem(self.temp_path_item)
            self.temp_path_item = self.scene().addPath(self.current_path, self.path_pen)
            self.temp_path_item.setZValue(999)
>>>>>>> aa801249

        super().mousePressEvent(event)

    def mouseReleaseEvent(self, event):
        if event.button() == Qt.LeftButton and not self.drawing:
            self.setDragMode(QGraphicsView.NoDrag)
            self.viewport().setCursor(Qt.ArrowCursor)
        super().mouseReleaseEvent(event)

    def is_inside_any_roi(self, point):
        for roi_item in self.roi_items:
            if roi_item.contains(point):
                return True
        return False

    def find_boundary_point(self, p1, p2):
        steps = 50
        x1, y1 = p1.x(), p1.y()
        x2, y2 = p2.x(), p2.y()

        last_outside = p1
        for i in range(1, steps+1):
            alpha = i / steps
            x = x1 + alpha * (x2 - x1)
            y = y1 + alpha * (y2 - y1)
            candidate = QPointF(x, y)
            if self.is_inside_any_roi(candidate):
                return last_outside
            last_outside = candidate
        return p2

    def mouseMoveEvent(self, event):
<<<<<<< HEAD
        if self.drawing and self.current_path is not None:
            new_pos = self.mapToScene(event.pos())

            if not self.current_points:
                self.current_points.append(new_pos)
                self.current_path.lineTo(new_pos)
            else:
                last_valid = self.current_points[-1]
                if self.is_inside_any_roi(new_pos):
                    boundary = self.find_boundary_point(last_valid, new_pos)
                    self.current_points.append(boundary)
                    self.current_path.lineTo(boundary)
                else:
                    self.current_points.append(new_pos)
                    self.current_path.lineTo(new_pos)

            if self.live_path_item:
                self.live_path_item.setPath(self.current_path)

        super().mouseMoveEvent(event)

    def create_roi_label(self, roi_index, points):
        xs = [p.x() for p in points]
        ys = [p.y() for p in points]
        cx = sum(xs) / len(xs)
        cy = sum(ys) / len(ys)

        label_text = f"{roi_index}"
        label_item = QGraphicsTextItem(label_text)
        
        font = QFont("Arial", 14, QFont.Bold)
        label_item.setFont(font)
        label_item.setDefaultTextColor(Qt.white)

        text_rect = label_item.boundingRect()
        label_item.setPos(cx - text_rect.width() / 2, cy - text_rect.height() / 2)
        label_item.setZValue(999)

        label_item.setVisible(self.show_rois and self.show_labels)
        self.scene().addItem(label_item)
        return label_item


=======
        scene_pos = self.mapToScene(event.pos())

        self.cursor_brush.setPos(scene_pos.x() - self.brush_radius, scene_pos.y() - self.brush_radius)

        if self.drawing and self.current_path is not None:
            if not self.point_in_existing_rois(scene_pos):
                self.current_path.lineTo(scene_pos)
                self.current_points.append(scene_pos)
                if self.temp_path_item:
                    self.temp_path_item.setPath(self.current_path)
        super().mouseMoveEvent(event)

    def mouseReleaseEvent(self, event):
        if event.button() == Qt.RightButton and self.drawing:
            self.drawing = False
            self.cursor_brush.setVisible(False)

            if len(self.current_points) > 2:
                self.current_path.closeSubpath()

            if self.temp_path_item:
                self.scene().removeItem(self.temp_path_item)
                self.temp_path_item = None

            self.roi_count += 1
            color = self.get_random_color()
            roi_item = self.scene().addPath(self.current_path)
            roi_item.setPen(QPen(color, 2))
            roi_item.setBrush(QBrush(color))
            roi_item.setOpacity(self.roi_opacity if self.show_rois else 0.0)

            self.roi_items.append(roi_item)
            self.add_roi_to_table(self.roi_count, self.current_points)

            self.current_path = None
            self.current_points = []

        super().mouseReleaseEvent(event)

    def add_cursor_brush(self):
        # DEFENSE DEFENSE DEFENSE bum bum bum
        if hasattr(self, 'cursor_brush') and self.cursor_brush in self.scene().items():
            self.scene().removeItem(self.cursor_brush)

        from PyQt5.QtGui import QColor
        self.brush_radius = 4
        self.cursor_brush = self.scene().addEllipse(
            -self.brush_radius, -self.brush_radius,
            2 * self.brush_radius, 2 * self.brush_radius,
            QPen(Qt.NoPen),
            QBrush(QColor(255, 0, 0, 100))
        )
        self.cursor_brush.setZValue(10)  # Always on top

    def point_in_existing_rois(self, point):
        for roi_item in self.roi_items:
            if roi_item.path().contains(point):
                return True
        return False
>>>>>>> aa801249

    def keyPressEvent(self, event):
        if event.key() == Qt.Key_M:
            self.show_rois = not self.show_rois
            self.update_roi_visibility()
        elif event.key() == Qt.Key_N:
            self.show_labels = not self.show_labels
            self.update_roi_visibility()
        else:
            super().keyPressEvent(event)

    def update_roi_visibility(self):
        for roi_item in self.roi_items:
            roi_item.setOpacity(self.roi_opacity if self.show_rois else 0)
        for lbl in self.roi_label_items:
            lbl.setVisible(self.show_rois and self.show_labels)

    def add_roi_to_table(self, idx, points):
        row = self.roi_table.rowCount()
        self.roi_table.insertRow(row)
        item = QTableWidgetItem(f'ROI {idx}')
        item.setData(Qt.UserRole, idx)
        self.roi_table.setItem(row, 0, item)

        coords_str = ', '.join([f'({p.x():.1f}, {p.y():.1f})' for p in points])
        self.roi_table.setItem(row, 1, QTableWidgetItem(coords_str))

    def get_random_color(self):
        r = random.randint(50, 255)
        g = random.randint(50, 255)
        b = random.randint(50, 255)
        from PyQt5.QtGui import QColor
        return QColor(r, g, b)


class MainWindow(QMainWindow):
    def __init__(self):
        super().__init__()
        self.setWindowTitle('New RPOC Editor')

        self.image_scene = QGraphicsScene()
        self.roi_table = QTableWidget(0, 2)
        self.roi_table.setHorizontalHeaderLabels(['ROI Name', 'Coordinates'])

        self.image_view = ImageViewer(self.image_scene, self.roi_table)

        load_button = QPushButton('Load Image')
        load_button.clicked.connect(self.load_image)

        self.help_label = QLabel('Press \"M\" to toggle mask visibility\n'
                                 'Press \"N\" to toggle label visibility\n'
                                 'Right-click row in table to delete ROI')

        layout = QHBoxLayout()
        left_layout = QVBoxLayout()
        left_layout.addWidget(load_button)
        left_layout.addWidget(self.help_label)
        left_layout.addWidget(self.image_view)

        layout.addLayout(left_layout)
        layout.addWidget(self.roi_table)

        container = QWidget()
        container.setLayout(layout)
        self.setCentralWidget(container)

        self.roi_table.setContextMenuPolicy(Qt.CustomContextMenu)
        self.roi_table.customContextMenuRequested.connect(self.show_table_context_menu)

    def load_image(self):
        file_path, _ = QFileDialog.getOpenFileName(self, 'Open Image', '', 'Images (*.png *.jpg *.bmp)')
        if file_path:
            pixmap = QPixmap(file_path)
            self.image_scene.clear()
            self.image_scene.addPixmap(pixmap)
            self.image_scene.setSceneRect(QRectF(pixmap.rect()))

<<<<<<< HEAD
    def show_table_context_menu(self, pos):
        # check which row was clicked
        row = self.roi_table.indexAt(pos).row()
        if row < 0:
            return
        menu = QMenu(self)
        delete_action = menu.addAction("Delete ROI")
        action = menu.exec_(self.roi_table.mapToGlobal(pos))
        if action == delete_action:
            self.delete_roi_row(row)

    def delete_roi_row(self, row):
        idx_item = self.roi_table.item(row, 0)
        if not idx_item:
            return
        roi_idx = idx_item.data(Qt.UserRole)
        if roi_idx is None:
            return

        self.roi_table.removeRow(row)
        viewer = self.image_view

        label_to_remove = None
        roi_to_remove = None
        remove_i = None
        for i, lbl in enumerate(viewer.roi_label_items):
            if lbl.toPlainText() == str(roi_idx):
                label_to_remove = lbl
                roi_to_remove = viewer.roi_items[i]
                remove_i = i
                break

        if remove_i is not None:
            viewer.scene().removeItem(roi_to_remove)
            viewer.scene().removeItem(label_to_remove)
            viewer.roi_items.pop(remove_i)
            viewer.roi_label_items.pop(remove_i)

        for i, (roi, label) in enumerate(zip(viewer.roi_items, viewer.roi_label_items)):
            idx = i + 1  
            label.setPlainText(str(idx))

            path = roi.path()
            poly = path.toSubpathPolygons()[0]
            cx = sum(p.x() for p in poly) / len(poly)
            cy = sum(p.y() for p in poly) / len(poly)
            text_rect = label.boundingRect()
            label.setPos(cx - text_rect.width() / 2, cy - text_rect.height() / 2)

        viewer.roi_table.setRowCount(0)
        for i, roi in enumerate(viewer.roi_items):
            path = roi.path()
            points = path.toSubpathPolygons()[0]
            viewer.add_roi_to_table(i + 1, points)
=======
            # avoid crash on cursor deletion
            self.image_view.add_cursor_brush()
>>>>>>> aa801249

if __name__ == '__main__':
    app = QApplication(sys.argv)
    window = MainWindow()
    window.resize(1200, 800)
    window.show()
    sys.exit(app.exec_())<|MERGE_RESOLUTION|>--- conflicted
+++ resolved
@@ -14,11 +14,7 @@
     QApplication, QMainWindow, QPushButton, QFileDialog,
     QGraphicsView, QGraphicsScene, QGraphicsPixmapItem,
     QVBoxLayout, QWidget, QTableWidget, QTableWidgetItem,
-<<<<<<< HEAD
     QHBoxLayout, QCheckBox, QLabel, QMenu, QGraphicsTextItem, QGraphicsDropShadowEffect
-=======
-    QHBoxLayout, QCheckBox, QLabel, QGraphicsEllipseItem
->>>>>>> aa801249
 )
 from PyQt5.QtGui import QPixmap, QPainterPath, QPen, QBrush, QPainter, QFont, QColor
 from PyQt5.QtCore import Qt, QPointF, QRectF, QPoint, QVariant, QPoint
@@ -49,7 +45,14 @@
         self.path_pen = QPen(Qt.red, 2, Qt.SolidLine, Qt.RoundCap, Qt.RoundJoin)
         self.roi_opacity = 0.4
 
-<<<<<<< HEAD
+        self.brush_radius = 3
+        self.cursor_brush = QGraphicsEllipseItem(0, 0, self.brush_radius * 2, self.brush_radius * 2)
+        self.cursor_brush.setBrush(QBrush(Qt.blue))
+        self.cursor_brush.setPen(QPen(Qt.NoPen))
+        self.cursor_brush.setZValue(1000)  # Always on top
+        self.cursor_brush.setVisible(False)
+        self.scene().addItem(self.cursor_brush)
+
     def wheelEvent(self, event):
         zoom_in_factor = 1.25
         zoom_out_factor = 0.8
@@ -107,38 +110,6 @@
         elif event.button() == Qt.LeftButton and not self.drawing:
             self.setDragMode(QGraphicsView.ScrollHandDrag)
             self.viewport().setCursor(Qt.ClosedHandCursor)
-=======
-        self.brush_radius = 3
-        self.cursor_brush = QGraphicsEllipseItem(0, 0, self.brush_radius * 2, self.brush_radius * 2)
-        self.cursor_brush.setBrush(QBrush(Qt.blue))
-        self.cursor_brush.setPen(QPen(Qt.NoPen))
-        self.cursor_brush.setZValue(1000)  # Always on top
-        self.cursor_brush.setVisible(False)
-        self.scene().addItem(self.cursor_brush)
-
-        self.setMouseTracking(True)
-        self.add_cursor_brush()
-
-    def mousePressEvent(self, event):
-        # the goal here is for a right click to start the drawing
-        # then as the cursor is moved, the drawing is done
-        # then when right click is pressed again, the drawing is done
-        # i want it to be just like cellpose, but maybe better polygon-ing logic?
-        if event.button() == Qt.RightButton:
-            self.drawing = True
-            self.cursor_brush.setVisible(True)
-            self.current_points = []
-            self.current_path = QPainterPath()
-
-            start_pos = self.mapToScene(event.pos())
-            self.current_path.moveTo(start_pos)
-            self.current_points.append(start_pos)
-
-            if self.temp_path_item:
-                self.scene().removeItem(self.temp_path_item)
-            self.temp_path_item = self.scene().addPath(self.current_path, self.path_pen)
-            self.temp_path_item.setZValue(999)
->>>>>>> aa801249
 
         super().mousePressEvent(event)
 
@@ -171,7 +142,6 @@
         return p2
 
     def mouseMoveEvent(self, event):
-<<<<<<< HEAD
         if self.drawing and self.current_path is not None:
             new_pos = self.mapToScene(event.pos())
 
@@ -215,67 +185,6 @@
         return label_item
 
 
-=======
-        scene_pos = self.mapToScene(event.pos())
-
-        self.cursor_brush.setPos(scene_pos.x() - self.brush_radius, scene_pos.y() - self.brush_radius)
-
-        if self.drawing and self.current_path is not None:
-            if not self.point_in_existing_rois(scene_pos):
-                self.current_path.lineTo(scene_pos)
-                self.current_points.append(scene_pos)
-                if self.temp_path_item:
-                    self.temp_path_item.setPath(self.current_path)
-        super().mouseMoveEvent(event)
-
-    def mouseReleaseEvent(self, event):
-        if event.button() == Qt.RightButton and self.drawing:
-            self.drawing = False
-            self.cursor_brush.setVisible(False)
-
-            if len(self.current_points) > 2:
-                self.current_path.closeSubpath()
-
-            if self.temp_path_item:
-                self.scene().removeItem(self.temp_path_item)
-                self.temp_path_item = None
-
-            self.roi_count += 1
-            color = self.get_random_color()
-            roi_item = self.scene().addPath(self.current_path)
-            roi_item.setPen(QPen(color, 2))
-            roi_item.setBrush(QBrush(color))
-            roi_item.setOpacity(self.roi_opacity if self.show_rois else 0.0)
-
-            self.roi_items.append(roi_item)
-            self.add_roi_to_table(self.roi_count, self.current_points)
-
-            self.current_path = None
-            self.current_points = []
-
-        super().mouseReleaseEvent(event)
-
-    def add_cursor_brush(self):
-        # DEFENSE DEFENSE DEFENSE bum bum bum
-        if hasattr(self, 'cursor_brush') and self.cursor_brush in self.scene().items():
-            self.scene().removeItem(self.cursor_brush)
-
-        from PyQt5.QtGui import QColor
-        self.brush_radius = 4
-        self.cursor_brush = self.scene().addEllipse(
-            -self.brush_radius, -self.brush_radius,
-            2 * self.brush_radius, 2 * self.brush_radius,
-            QPen(Qt.NoPen),
-            QBrush(QColor(255, 0, 0, 100))
-        )
-        self.cursor_brush.setZValue(10)  # Always on top
-
-    def point_in_existing_rois(self, point):
-        for roi_item in self.roi_items:
-            if roi_item.path().contains(point):
-                return True
-        return False
->>>>>>> aa801249
 
     def keyPressEvent(self, event):
         if event.key() == Qt.Key_M:
@@ -353,7 +262,6 @@
             self.image_scene.addPixmap(pixmap)
             self.image_scene.setSceneRect(QRectF(pixmap.rect()))
 
-<<<<<<< HEAD
     def show_table_context_menu(self, pos):
         # check which row was clicked
         row = self.roi_table.indexAt(pos).row()
@@ -408,10 +316,6 @@
             path = roi.path()
             points = path.toSubpathPolygons()[0]
             viewer.add_roi_to_table(i + 1, points)
-=======
-            # avoid crash on cursor deletion
-            self.image_view.add_cursor_brush()
->>>>>>> aa801249
 
 if __name__ == '__main__':
     app = QApplication(sys.argv)
