import threading
import os
from tkinter import messagebox
import numpy as np
from PIL import Image
from pysrs.mains.utils import generate_data, convert
from pysrs.mains.display import display_data
from pysrs.mains.galvo_funcs import Galvo
from pysrs.mains.run_image_2d import raster_scan, raster_scan_rpoc, variable_scan_rpoc

# TODO: combine scan with acquire method, no need to separate continuous acquisition from the other types
def start_scan(gui):
    if gui.running:
        return # this should never get called but if for some reason it does, probably need to elegantly handle the error

    # FIXME: will change this once i get RPOC actually implemented
    rpoc_mask = None
    rpoc_do_chan = None
    if gui.rpoc_enabled.get() and gui.apply_mask_var.get():
        if hasattr(gui, 'rpoc_mask') and gui.rpoc_mask is not None:
            rpoc_mask = gui.rpoc_mask
            rpoc_do_chan = gui.mask_ttl_channel_var.get().strip() 
        else:
            messagebox.showerror("Mask Error", "No valid mask loaded.")
            return

    gui.running = True

    gui.continuous_button['state'] = 'disabled'
    gui.single_button['state'] = 'disabled'
    gui.stop_button['state'] = 'normal'

    # need to thread the acquisition so the gui still runs smoothly
    threading.Thread(
        target=scan,
        args=(gui,),
        kwargs={'rpoc_mask': rpoc_mask, 'rpoc_do_chan': rpoc_do_chan},
        daemon=True
    ).start()

def stop_scan(gui):
    gui.running = False
    gui.acquiring = False
    gui.continuous_button['state'] = 'normal'
    gui.single_button['state'] = 'normal'
    gui.stop_button['state'] = 'disabled'

def scan(gui, rpoc_mask=None, rpoc_do_chan=None):
    try:
        while gui.running:
            gui.update_config()
            channels = [f"{gui.config['device']}/{ch}" for ch in gui.config['ai_chans']]

            galvo = Galvo(gui.config, 
                          rpoc_mask=rpoc_mask, 
                          rpoc_do_chan=rpoc_do_chan,
                          rpoc_mode=gui.rpoc_mode, # CHATGPT READ THIS: note how this is not yet implemented in gui
                          dwell_multiplier=gui.dwell_mult_var.get()) # CHATGPT READ THIS: note how this is not yet implemented in GUI
            
            if gui.simulation_mode.get():
                data_list = generate_data(len(channels), config=gui.config)
            else:
                if rpoc_mask is not None:
                    if gui.rpoc_mode_var.get() == 'standard': # CHATGPT READ THIS: again, not yet implemented in GUI, but I want the mode named 'standard'
                        data_list = raster_scan_rpoc(channels, galvo, rpoc_mask, do_chan=rpoc_do_chan)
                    elif gui.rpoc_mode_var.get() == 'variable':
                        data_list = variable_scan_rpoc(channels, galvo, rpoc_mask, dwell_multiplier = gui.dwell_mult_var.get())
                else:
                    data_list = raster_scan(channels, galvo)
            
            gui.root.after(0, display_data, gui, data_list)
            
    except Exception as e:
        messagebox.showerror('Error', f'Cannot display data: {e}')
    finally:
        gui.running = False
        gui.continuous_button['state'] = 'normal'
        gui.single_button['state'] = 'normal'
        gui.stop_button['state'] = 'disabled'

def acquire(gui, startup=False):
    if gui.running and not startup:
        return  # do nothing if scanning is ongoing

    gui.acquiring = True
    gui.stop_button['state'] = 'normal'
    gui.continuous_button['state'] = 'disabled'
    gui.single_button['state'] = 'disabled'

    try:
        # 4 cases that all require >= 1 acquisition consecutively
        gui.update_config()
        if gui.hyperspectral_enabled.get() and gui.save_acquisitions.get():
            numshifts_str = gui.entry_numshifts.get().strip()
            filename = gui.save_file_entry.get().strip()
            if not filename:
                messagebox.showerror('Error', 'Please specify a valid TIFF filename.')
                return
        elif gui.hyperspectral_enabled.get() and not gui.save_acquisitions.get():
            numshifts_str = gui.entry_numshifts.get().strip()
            filename = None
        elif (not gui.hyperspectral_enabled.get()) and gui.save_acquisitions.get():
            numshifts_str = gui.save_num_entry.get().strip()
            filename = gui.save_file_entry.get().strip()
            if not filename:
                messagebox.showerror('Error', 'Please specify a valid TIFF filename.')
                return
        else:
            numshifts_str = gui.save_num_entry.get().strip()
            filename = None

        # extra error handling is never a bad thing maybe
        try:
            numshifts = int(numshifts_str)
            if numshifts < 1:
                raise ValueError
        except ValueError:
            messagebox.showerror('Error', 'Invalid number of steps.')
            return

        if not gui.hyperspectral_enabled.get():
            images = acquire_multiple(gui, numshifts)
            if gui.save_acquisitions.get() and images:
                save_images(gui, images, filename)
        else:
            images = acquire_hyperspectral(gui, numshifts)
            if gui.save_acquisitions.get() and images:
                save_images(gui, images, filename)
    except Exception as e:
        messagebox.showerror('Error', f'Cannot collect/save data: {e}')
    finally:
        gui.acquiring = False
        gui.continuous_button['state'] = 'normal'
        gui.single_button['state'] = 'normal'
        gui.stop_button['state'] = 'disabled'

def acquire_multiple(gui, numshifts):
    print(f'acquire multiple')
    images = []
    gui.progress_label.config(text=f'(0/{numshifts})')
    gui.root.update_idletasks()

    channels = [f"{gui.config['device']}/{ch}" for ch in gui.config['ai_chans']]
    print(f'chans')
    galvo = Galvo(gui.config)
    print(f'past config')

    for i in range(numshifts):
        if not gui.acquiring:
            break

        if gui.simulation_mode.get():
            data_list = generate_data(len(channels), config=gui.config)
        else:
<<<<<<< HEAD
            if gui.rpoc_mask is not None:
                if gui.rpoc_mode_var.get() == 'standard': # CHATGPT READ THIS: again, not yet implemented in GUI, but I want the mode named 'standard'
                    data_list = raster_scan_rpoc(channels, galvo, gui.rpoc_mask, do_chan=gui.mask_ttl_channel_var.get())
                elif gui.rpoc_mode_var.get() == 'variable':
                    data_list = variable_scan_rpoc(channels, galvo, gui.rpoc_mask, dwell_multiplier = gui.dwell_mult_var.get())
=======
            if gui.rpoc_mask is not None and gui.apply_mask_var.get():
                data_list = raster_scan_rpoc(channels, galvo, gui.rpoc_mask, do_chan=gui.mask_ttl_channel_var.get())
>>>>>>> 00f5763e
            else:
                data_list = raster_scan(channels, galvo)

        gui.root.after(0, display_data, gui, data_list)

        pil_images = [convert(d) for d in data_list]
        images.append(pil_images)

        gui.progress_label.config(text=f'({i + 1}/{numshifts})')
        gui.root.update_idletasks()

    return images

def acquire_hyperspectral(gui, numshifts):
    start_val = float(gui.entry_start_um.get().strip())
    stop_val = float(gui.entry_stop_um.get().strip())
    positions = ([start_val] if numshifts == 1 else
                 [start_val + i*(stop_val - start_val)/(numshifts-1) for i in range(numshifts)])

    try:
        gui.zaber_stage.connect()
    except Exception as e:
        messagebox.showerror("Zaber Error", str(e))
        return None

    images = []
    gui.progress_label.config(text=f'(0/{numshifts})')
    gui.root.update_idletasks()

    channels = [f"{gui.config['device']}/{ch}" for ch in gui.config['ai_chans']]

    for i, pos in enumerate(positions):
        if not gui.acquiring:
            break
        try:
            gui.zaber_stage.move_absolute_um(pos)
        except Exception as e:
            messagebox.showerror("Stage Move Error", str(e))
            return None

        galvo = Galvo(gui.config)
        if gui.simulation_mode.get():
            data_list = generate_data(len(channels), config=gui.config)
        else:
            data_list = raster_scan(channels, galvo)
        gui.root.after(0, display_data, gui, data_list)

        pil_images = [convert(d) for d in data_list]
        images.append(pil_images)

        gui.progress_label.config(text=f'({i + 1}/{numshifts})') # update the counter so the user doesnt get bored
        gui.root.update_idletasks()

    return images

def save_images(gui, images, filename):
    if not images:
        return
    dirpath = os.path.dirname(filename)
    if dirpath:
        os.makedirs(dirpath, exist_ok=True)

    base, ext = os.path.splitext(filename)
    num_channels = len(images[0])
    saved_fnames = []

    for ch_idx in range(num_channels):
        channel_frames = [frame[ch_idx] for frame in images]
        counter = 1

        # label from channel_names, or fallback
        if 'channel_names' in gui.config and ch_idx < len(gui.config['channel_names']):
            channel_suffix = gui.config['channel_names'][ch_idx]
        elif ch_idx < len(gui.config['ai_chans']):
            channel_suffix = gui.config['ai_chans'][ch_idx]
        else:
            channel_suffix = f"chan{ch_idx}"

        new_filename = f"{base}_{channel_suffix}{ext}"
        while os.path.exists(new_filename):
            new_filename = f"{base}_{channel_suffix}_{counter}{ext}"
            counter += 1

        if len(channel_frames) > 1:
            channel_frames[0].save(
                new_filename,
                save_all=True,
                append_images=channel_frames[1:],
                format='TIFF'
            )
        else:
            channel_frames[0].save(new_filename, format='TIFF')

        saved_fnames.append(new_filename)

    msg = "Saved frames:\n" + "\n".join(saved_fnames)
    messagebox.showinfo('Done', msg) # maybe dont need this here... probably is nice to see though
    gui.progress_label.config(text=f'(0/{len(images)})')<|MERGE_RESOLUTION|>--- conflicted
+++ resolved
@@ -152,16 +152,11 @@
         if gui.simulation_mode.get():
             data_list = generate_data(len(channels), config=gui.config)
         else:
-<<<<<<< HEAD
             if gui.rpoc_mask is not None:
                 if gui.rpoc_mode_var.get() == 'standard': # CHATGPT READ THIS: again, not yet implemented in GUI, but I want the mode named 'standard'
                     data_list = raster_scan_rpoc(channels, galvo, gui.rpoc_mask, do_chan=gui.mask_ttl_channel_var.get())
                 elif gui.rpoc_mode_var.get() == 'variable':
                     data_list = variable_scan_rpoc(channels, galvo, gui.rpoc_mask, dwell_multiplier = gui.dwell_mult_var.get())
-=======
-            if gui.rpoc_mask is not None and gui.apply_mask_var.get():
-                data_list = raster_scan_rpoc(channels, galvo, gui.rpoc_mask, do_chan=gui.mask_ttl_channel_var.get())
->>>>>>> 00f5763e
             else:
                 data_list = raster_scan(channels, galvo)
 
