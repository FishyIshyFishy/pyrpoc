--- conflicted
+++ resolved
@@ -158,7 +158,6 @@
 
     return results
 
-<<<<<<< HEAD
 
 def variable_scan_rpoc(ai_channels, galvo, mask, dwell_multiplier=2.0):
     if isinstance(ai_channels, str):
@@ -277,8 +276,6 @@
     return pixel_values_2d
 
 
-=======
->>>>>>> 00f5763e
 if __name__ == "__main__":
     config = {
         "numsteps_x": 200,
